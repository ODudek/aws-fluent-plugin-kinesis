--- conflicted
+++ resolved
@@ -50,13 +50,8 @@
     export RUBYLIB=$RUBYLIB:/path/to/aws-fluent-plugin-kinesis/lib
 
 ## Dependencies
-<<<<<<< HEAD
  * Ruby 2.3.0+
- * Fluentd 0.14.10+
-=======
- * Ruby 2.1.0+
- * Fluentd 0.14.22+
->>>>>>> 03d82320
+ * Fluentd 0.14.22+ (td-agent v3.1.0+)
 
 ## Basic Usage
 Here are general procedures for using this plugin:
