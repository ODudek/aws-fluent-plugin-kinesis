--- conflicted
+++ resolved
@@ -11,13 +11,9 @@
 matrix:
   include:
     - rvm: 2.4.1
-<<<<<<< HEAD
-      gemfile: gemfiles/Gemfile.fluentd-0.14.10
+      gemfile: gemfiles/Gemfile.fluentd-0.14.22
     - rvm: 2.4.2 # https://github.com/treasure-data/omnibus-td-agent/blob/v3.1.0/config/projects/td-agent3.rb#L20
       gemfile: gemfiles/Gemfile.td-agent-3.1.0
-=======
-      gemfile: gemfiles/Gemfile.fluentd-0.14.22
->>>>>>> 03d82320
     - rvm: 2.4.2 # https://github.com/treasure-data/omnibus-td-agent/blob/v3.1.1/config/projects/td-agent3.rb#L17
       gemfile: gemfiles/Gemfile.td-agent-3.1.1
     - rvm: 2.4.4 # https://github.com/treasure-data/omnibus-td-agent/blob/v3.2.0/config/projects/td-agent3.rb#L22
